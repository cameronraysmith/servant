--- conflicted
+++ resolved
@@ -5,10 +5,7 @@
 * Support for `Accept`/`Content-type` headers and for the content-type aware combinators in *servant-0.3*
 * Export `toApplication` from `Servant.Server` (https://github.com/haskell-servant/servant-server/pull/29)
 * Support other Monads than just `EitherT (Int, String) IO` (https://github.com/haskell-servant/servant-server/pull/21)
-<<<<<<< HEAD
-* Canonicalize API types before generating the handler typesy
-=======
->>>>>>> bd988443
+* Canonicalize API types before generating the handler types with `Server`
 
 0.2.4
 -----

{-# LANGUAGE CPP                    #-}
{-# LANGUAGE ConstraintKinds        #-}
{-# LANGUAGE DataKinds              #-}
{-# LANGUAGE DefaultSignatures      #-}
{-# LANGUAGE DeriveGeneric          #-}
{-# LANGUAGE FlexibleContexts       #-}
{-# LANGUAGE FlexibleInstances      #-}
{-# LANGUAGE FunctionalDependencies #-}
{-# LANGUAGE MultiParamTypeClasses  #-}
{-# LANGUAGE OverloadedStrings      #-}
{-# LANGUAGE PolyKinds              #-}
{-# LANGUAGE RecordWildCards        #-}
{-# LANGUAGE ScopedTypeVariables    #-}
{-# LANGUAGE TemplateHaskell        #-}
{-# LANGUAGE TupleSections          #-}
{-# LANGUAGE TypeFamilies           #-}
{-# LANGUAGE TypeOperators          #-}
{-# LANGUAGE UndecidableInstances   #-}

#include "overlapping-compat.h"
module Servant.Docs.Internal where

import           Prelude ()
import           Prelude.Compat
import           Control.Applicative
import           Control.Arrow              (second)
import           Control.Lens               (makeLenses, mapped, over, traversed, view, (%~),
                                             (&), (.~), (<>~), (^.), (|>))
import qualified Control.Monad.Omega        as Omega
import           Data.ByteString.Lazy.Char8 (ByteString)
import qualified Data.ByteString.Char8      as BSC
import qualified Data.CaseInsensitive       as CI
import           Data.Hashable              (Hashable)
import           Data.HashMap.Strict        (HashMap)
import           Data.List.Compat           (intercalate, intersperse, sort)
import           Data.Maybe
import           Data.Monoid                (All (..), Any (..), Sum (..), Product (..), First (..), Last (..), Dual (..))
import           Data.Semigroup             (Semigroup (..))
import           Data.Ord                   (comparing)
import           Data.Proxy                 (Proxy(Proxy))
import           Data.String.Conversions    (cs)
import           Data.Text                  (Text, unpack)
import           GHC.Generics
import           GHC.TypeLits
import           Servant.API
import           Servant.API.ContentTypes
import           Servant.API.TypeLevel

import qualified Data.HashMap.Strict        as HM
import qualified Data.Text                  as T
import qualified Network.HTTP.Media         as M
import qualified Network.HTTP.Types         as HTTP

-- | An 'Endpoint' type that holds the 'path' and the 'method'.
--
-- Gets used as the key in the 'API' hashmap. Modify 'defEndpoint'
-- or any 'Endpoint' value you want using the 'path' and 'method'
-- lenses to tweak.
--
-- @
-- λ> 'defEndpoint'
-- GET /
-- λ> 'defEndpoint' & 'path' '<>~' ["foo"]
-- GET /foo
-- λ> 'defEndpoint' & 'path' '<>~' ["foo"] & 'method' '.~' 'HTTP.methodPost'
-- POST /foo
-- @
data Endpoint = Endpoint
  { _path   :: [String]      -- type collected
  , _method :: HTTP.Method   -- type collected
  } deriving (Eq, Ord, Generic)

instance Show Endpoint where
  show (Endpoint p m) =
    show m ++ " " ++ showPath p

-- |
-- Render a path as a '/'-delimited string
--
showPath :: [String] -> String
showPath [] = "/"
showPath ps = concatMap ('/' :) ps

-- | An 'Endpoint' whose path is `"/"` and whose method is @GET@
--
-- Here's how you can modify it:
--
-- @
-- λ> 'defEndpoint'
-- GET /
-- λ> 'defEndpoint' & 'path' '<>~' ["foo"]
-- GET /foo
-- λ> 'defEndpoint' & 'path' '<>~' ["foo"] & 'method' '.~' 'HTTP.methodPost'
-- POST /foo
-- @
defEndpoint :: Endpoint
defEndpoint = Endpoint [] HTTP.methodGet

instance Hashable Endpoint

-- | Our API documentation type, a product of top-level information and a good
-- old hashmap from 'Endpoint' to 'Action'
data API = API
  { _apiIntros    :: [DocIntro]
  , _apiEndpoints :: HashMap Endpoint Action
  } deriving (Eq, Show)

instance Semigroup API where
    (<>) = mappend

instance Monoid API where
    API a1 b1 `mappend` API a2 b2 = API (a1 `mappend` a2) (b1 `mappend` b2)
    mempty = API mempty mempty

-- | An empty 'API'
emptyAPI :: API
emptyAPI = mempty

-- | A type to represent captures. Holds the name of the capture
--   and a description.
--
-- Write a 'ToCapture' instance for your captured types.
data DocCapture = DocCapture
  { _capSymbol :: String -- type supplied
  , _capDesc   :: String -- user supplied
  } deriving (Eq, Ord, Show)

-- | A type to represent a /GET/ (or other possible 'HTTP.Method')
--   parameter from the Query String. Holds its name, the possible
--   values (leave empty if there isn't a finite number of them), and
--   a description of how it influences the output or behavior.
--
-- Write a 'ToParam' instance for your GET parameter types
data DocQueryParam = DocQueryParam
  { _paramName   :: String   -- type supplied
  , _paramValues :: [String] -- user supplied
  , _paramDesc   :: String   -- user supplied
  , _paramKind   :: ParamKind
  } deriving (Eq, Ord, Show)

-- | An introductory paragraph for your documentation. You can pass these to
-- 'docsWithIntros'.
data DocIntro = DocIntro
  { _introTitle :: String   -- ^ Appears above the intro blob
  , _introBody  :: [String] -- ^ Each String is a paragraph.
  } deriving (Eq, Show)

-- | A type to represent Authentication information about an endpoint.
data DocAuthentication = DocAuthentication
  { _authIntro        :: String
  , _authDataRequired :: String
  } deriving (Eq, Ord, Show)

instance Ord DocIntro where
    compare = comparing _introTitle

-- | A type to represent extra notes that may be attached to an 'Action'.
--
-- This is intended to be used when writing your own HasDocs instances to
-- add extra sections to your endpoint's documentation.
data DocNote = DocNote
  { _noteTitle :: String
  , _noteBody  :: [String]
  } deriving (Eq, Ord, Show)

-- | Type of extra information that a user may wish to "union" with their
-- documentation.
--
-- These are intended to be built using extraInfo.
-- Multiple ExtraInfo may be combined with the monoid instance.
newtype ExtraInfo api = ExtraInfo (HashMap Endpoint Action)
instance Semigroup (ExtraInfo a) where
    (<>) = mappend
instance Monoid (ExtraInfo a) where
    mempty = ExtraInfo mempty
    ExtraInfo a `mappend` ExtraInfo b =
        ExtraInfo $ HM.unionWith combineAction a b

-- | Documentation options.
data DocOptions = DocOptions
  { _maxSamples :: Int    -- ^ Maximum samples allowed.
  } deriving (Show)

-- | Default documentation options.
defaultDocOptions :: DocOptions
defaultDocOptions = DocOptions
  { _maxSamples = 5 }

-- | Type of GET (or other 'HTTP.Method') parameter:
--
-- - Normal corresponds to @QueryParam@, i.e your usual GET parameter
-- - List corresponds to @QueryParams@, i.e GET parameters with multiple values
-- - Flag corresponds to @QueryFlag@, i.e a value-less GET parameter
data ParamKind = Normal | List | Flag
  deriving (Eq, Ord, Show)

-- | A type to represent an HTTP response. Has an 'Int' status, a list of
-- possible 'MediaType's, and a list of example 'ByteString' response bodies.
-- Tweak 'defResponse' using the 'respStatus', 'respTypes' and 'respBody'
-- lenses if you want.
--
-- If you want to respond with a non-empty response body, you'll most likely
-- want to write a 'ToSample' instance for the type that'll be represented
-- as encoded data in the response.
--
-- Can be tweaked with three lenses.
--
-- > λ> defResponse
-- > Response {_respStatus = 200, _respTypes = [], _respBody = []}
-- > λ> defResponse & respStatus .~ 204 & respBody .~ [("If everything goes well", "{ \"status\": \"ok\" }")]
-- > Response {_respStatus = 204, _respTypes = [], _respBody = [("If everything goes well", "{ \"status\": \"ok\" }")]}
data Response = Response
  { _respStatus  :: Int
  , _respTypes   :: [M.MediaType]
  , _respBody    :: [(Text, M.MediaType, ByteString)]
  , _respHeaders :: [HTTP.Header]
  } deriving (Eq, Ord, Show)

-- | Default response: status code 200, no response body.
--
-- Can be tweaked with two lenses.
--
-- > λ> defResponse
-- > Response {_respStatus = 200, _respBody = Nothing}
-- > λ> defResponse & respStatus .~ 204 & respBody .~ Just "[]"
-- > Response {_respStatus = 204, _respBody = Just "[]"}
defResponse :: Response
defResponse = Response
  { _respStatus  = 200
  , _respTypes   = []
  , _respBody    = []
  , _respHeaders = []
  }

-- | A datatype that represents everything that can happen
-- at an endpoint, with its lenses:
--
-- - List of captures ('captures')
-- - List of GET (or other 'HTTP.Method') parameters ('params')
-- - What the request body should look like, if any is requested ('rqbody')
-- - What the response should be if everything goes well ('response')
--
-- You can tweak an 'Action' (like the default 'defAction') with these lenses
-- to transform an action and add some information to it.
data Action = Action
  { _authInfo :: [DocAuthentication]         -- user supplied info
  , _captures :: [DocCapture]                -- type collected + user supplied info
  , _headers  :: [Text]                      -- type collected
  , _params   :: [DocQueryParam]             -- type collected + user supplied info
  , _notes    :: [DocNote]                   -- user supplied
  , _mxParams :: [(String, [DocQueryParam])] -- type collected + user supplied info
  , _rqtypes  :: [M.MediaType]               -- type collected
  , _rqbody   :: [(Text, M.MediaType, ByteString)] -- user supplied
  , _response :: Response                    -- user supplied
  } deriving (Eq, Ord, Show)

-- | Combine two Actions, we can't make a monoid as merging Response breaks the
-- laws.
--
-- As such, we invent a non-commutative, left associative operation
-- 'combineAction' to mush two together taking the response, body and content
-- types from the very left.
combineAction :: Action -> Action -> Action
Action a c h p n m ts body resp `combineAction` Action a' c' h' p' n' m' _ _ _ =
        Action (a <> a') (c <> c') (h <> h') (p <> p') (n <> n') (m <> m') ts body resp

<<<<<<< HEAD
-- Default 'Action'. Has no 'captures', no query 'params', expects
-- no request body ('rqbody') and the typical response is 'defResponse'.
=======
-- | Default 'Action'. Has no 'captures', no GET 'params', expects no
-- request body ('rqbody') and the typical response is 'defResponse'.
>>>>>>> 53b35271
--
-- Tweakable with lenses.
--
-- > λ> defAction
-- > Action {_captures = [], _headers = [], _params = [], _mxParams = [], _rqbody = Nothing, _response = Response {_respStatus = 200, _respBody = Nothing}}
-- > λ> defAction & response.respStatus .~ 201
-- > Action {_captures = [], _headers = [], _params = [], _mxParams = [], _rqbody = Nothing, _response = Response {_respStatus = 201, _respBody = Nothing}}
defAction :: Action
defAction =
  Action []
         []
         []
         []
         []
         []
         []
         []
         defResponse

-- | Create an API that's comprised of a single endpoint.
--   'API' is a 'Monoid', so combine multiple endpoints with
--   'mappend' or '<>'.
single :: Endpoint -> Action -> API
single e a = API mempty (HM.singleton e a)

-- gimme some lenses
makeLenses ''DocAuthentication
makeLenses ''DocOptions
makeLenses ''API
makeLenses ''Endpoint
makeLenses ''DocCapture
makeLenses ''DocQueryParam
makeLenses ''DocIntro
makeLenses ''DocNote
makeLenses ''Response
makeLenses ''Action

-- | Generate the docs for a given API that implements 'HasDocs'. This is the
-- default way to create documentation.
--
-- prop> docs == docsWithOptions defaultDocOptions
docs :: HasDocs api => Proxy api -> API
docs p = docsWithOptions p defaultDocOptions

-- | Generate the docs for a given API that implements 'HasDocs'.
docsWithOptions :: HasDocs api => Proxy api -> DocOptions -> API
docsWithOptions p = docsFor p (defEndpoint, defAction)

-- | Create an 'ExtraInfo' that is guaranteed to be within the given API layout.
--
-- The safety here is to ensure that you only add custom documentation to an
-- endpoint that actually exists within your API.
--
-- > extra :: ExtraInfo TestApi
-- > extra =
-- >     extraInfo (Proxy :: Proxy ("greet" :> Capture "greetid" Text :> Delete)) $
-- >              defAction & headers <>~ ["unicorns"]
-- >                        & notes   <>~ [ DocNote "Title" ["This is some text"]
-- >                                      , DocNote "Second secton" ["And some more"]
-- >                                      ]

extraInfo :: (IsIn endpoint api, HasLink endpoint, HasDocs endpoint)
          => Proxy endpoint -> Action -> ExtraInfo api
extraInfo p action =
    let api = docsFor p (defEndpoint, defAction) defaultDocOptions
    -- Assume one endpoint, HasLink constraint means that we should only ever
    -- point at one endpoint.
    in ExtraInfo $ api ^. apiEndpoints & traversed .~ action

-- | Generate documentation given some extra introductions (in the form of
-- 'DocInfo') and some extra endpoint documentation (in the form of
-- 'ExtraInfo'.
--
-- The extra introductions will be prepended to the top of the documentation,
-- before the specific endpoint documentation. The extra endpoint documentation
-- will be "unioned" with the automatically generated endpoint documentation.
--
-- You are expected to build up the ExtraInfo with the Monoid instance and
-- 'extraInfo'.
--
-- If you only want to add an introduction, use 'docsWithIntros'.
docsWith :: HasDocs api => DocOptions -> [DocIntro] -> ExtraInfo api -> Proxy api -> API
docsWith opts intros (ExtraInfo endpoints) p =
    docsWithOptions p opts
      & apiIntros <>~ intros
      & apiEndpoints %~ HM.unionWith (flip combineAction) endpoints


-- | Generate the docs for a given API that implements 'HasDocs' with with any
-- number of introduction(s)
docsWithIntros :: HasDocs api => [DocIntro] -> Proxy api -> API
docsWithIntros intros = docsWith defaultDocOptions intros mempty

-- | The class that abstracts away the impact of API combinators
--   on documentation generation.
class HasDocs api where
  docsFor :: Proxy api -> (Endpoint, Action) -> DocOptions -> API

-- | The class that lets us display a sample input or output in the supported
-- content-types when generating documentation for endpoints that either:
--
-- - expect a request body, or
-- - return a non empty response body
--
-- Example of an instance:
--
-- > {-# LANGUAGE DeriveGeneric #-}
-- > {-# LANGUAGE OverloadedStrings #-}
-- >
-- > import Data.Aeson
-- > import Data.Text
-- > import GHC.Generics
-- >
-- > data Greet = Greet { _msg :: Text }
-- >   deriving (Generic, Show)
-- >
-- > instance FromJSON Greet
-- > instance ToJSON Greet
-- >
-- > instance ToSample Greet where
-- >   toSamples _ = singleSample g
-- >
-- >     where g = Greet "Hello, haskeller!"
--
-- You can also instantiate this class using 'toSamples' instead of
-- 'toSample': it lets you specify different responses along with
-- some context (as 'Text') that explains when you're supposed to
-- get the corresponding response.
class ToSample a where
  toSamples :: Proxy a -> [(Text, a)]
  default toSamples :: (Generic a, GToSample (Rep a)) => Proxy a -> [(Text, a)]
  toSamples = defaultSamples

-- | Sample input or output (if there is at least one).
toSample :: forall a. ToSample a => Proxy a -> Maybe a
toSample _ = snd <$> listToMaybe (toSamples (Proxy :: Proxy a))

-- | No samples.
noSamples :: [(Text, a)]
noSamples = empty

-- | Single sample without description.
singleSample :: a -> [(Text, a)]
singleSample x = [("", x)]

-- | Samples without documentation.
samples :: [a] -> [(Text, a)]
samples = map ("",)

-- | Default sample Generic-based inputs/outputs.
defaultSamples :: forall a. (Generic a, GToSample (Rep a)) => Proxy a -> [(Text, a)]
defaultSamples _ = Omega.runOmega $ second to <$> gtoSamples (Proxy :: Proxy (Rep a))

-- | @'ToSample'@ for Generics.
--
-- The use of @'Omega'@ allows for more productive sample generation.
class GToSample t where
  gtoSamples :: proxy t -> Omega.Omega (Text, t x)

instance GToSample U1 where
  gtoSamples _ = Omega.each (singleSample U1)

instance GToSample V1 where
  gtoSamples _ = empty

instance (GToSample p, GToSample q) => GToSample (p :*: q) where
  gtoSamples _ = render <$> ps <*> qs
    where
      ps = gtoSamples (Proxy :: Proxy p)
      qs = gtoSamples (Proxy :: Proxy q)
      render (ta, a) (tb, b)
        | T.null ta || T.null tb = (ta <> tb, a :*: b)
        | otherwise              = (ta <> ", " <> tb, a :*: b)

instance (GToSample p, GToSample q) => GToSample (p :+: q) where
  gtoSamples _ = lefts <|> rights
    where
      lefts  = second L1 <$> gtoSamples (Proxy :: Proxy p)
      rights = second R1 <$> gtoSamples (Proxy :: Proxy q)

instance ToSample a => GToSample (K1 i a) where
  gtoSamples _ = second K1 <$> Omega.each (toSamples (Proxy :: Proxy a))

instance (GToSample f) => GToSample (M1 i a f) where
  gtoSamples _ = second M1 <$> gtoSamples (Proxy :: Proxy f)


class AllHeaderSamples ls where
    allHeaderToSample :: Proxy ls -> [HTTP.Header]

instance AllHeaderSamples '[] where
    allHeaderToSample _  = []

instance (ToHttpApiData l, AllHeaderSamples ls, ToSample l, KnownSymbol h)
    => AllHeaderSamples (Header h l ': ls) where
    allHeaderToSample _ = mkHeader (toSample (Proxy :: Proxy l)) :
                          allHeaderToSample (Proxy :: Proxy ls)
      where headerName = CI.mk . cs $ symbolVal (Proxy :: Proxy h)
            mkHeader (Just x) = (headerName, cs $ toHeader x)
            mkHeader Nothing  = (headerName, "<no header sample provided>")

-- | Synthesise a sample value of a type, encoded in the specified media types.
sampleByteString
    :: forall ct cts a. (ToSample a, AllMimeRender (ct ': cts) a)
    => Proxy (ct ': cts)
    -> Proxy a
    -> [(M.MediaType, ByteString)]
sampleByteString ctypes@Proxy Proxy =
    maybe [] (allMimeRender ctypes) $ toSample (Proxy :: Proxy a)

-- | Synthesise a list of sample values of a particular type, encoded in the
-- specified media types.
sampleByteStrings
    :: forall ct cts a. (ToSample a, AllMimeRender (ct ': cts) a)
    => Proxy (ct ': cts)
    -> Proxy a
    -> [(Text, M.MediaType, ByteString)]
sampleByteStrings ctypes@Proxy Proxy =
    let samples' = toSamples (Proxy :: Proxy a)
        enc (t, s) = uncurry (t,,) <$> allMimeRender ctypes s
    in concatMap enc samples'

-- | The class that helps us automatically get documentation for GET
--   (or other 'HTTP.Method') parameters.
--
-- Example of an instance:
--
-- > instance ToParam (QueryParam "capital" Bool) where
-- >   toParam _ =
-- >     DocQueryParam "capital"
-- >                   ["true", "false"]
-- >                   "Get the greeting message in uppercase (true) or not (false). Default is false."
class ToParam t where
  toParam :: Proxy t -> DocQueryParam

-- | The class that helps us automatically get documentation
--   for URL captures.
--
-- Example of an instance:
--
-- > instance ToCapture (Capture "name" Text) where
-- >   toCapture _ = DocCapture "name" "name of the person to greet"
class ToCapture c where
  toCapture :: Proxy c -> DocCapture

-- | The class that helps us get documentation for authenticated endpoints
class ToAuthInfo a where
      toAuthInfo :: Proxy a -> DocAuthentication

-- | Generate documentation in Markdown format for
--   the given 'API'.
markdown :: API -> String
markdown api = unlines $
       introsStr (api ^. apiIntros)
    ++ (concatMap (uncurry printEndpoint) . sort . HM.toList $ api ^. apiEndpoints)

  where printEndpoint :: Endpoint -> Action -> [String]
        printEndpoint endpoint action =
          str :
          "" :
          notesStr (action ^. notes) ++
          authStr (action ^. authInfo) ++
          capturesStr (action ^. captures) ++
          headersStr (action ^. headers) ++
          paramsStr meth (action ^. params) ++
          rqbodyStr (action ^. rqtypes) (action ^. rqbody) ++
          responseStr (action ^. response) ++
          []

          where str = "## " ++ BSC.unpack meth
                    ++ " " ++ showPath (endpoint^.path)

                meth = endpoint ^. method

        introsStr :: [DocIntro] -> [String]
        introsStr = concatMap introStr

        introStr :: DocIntro -> [String]
        introStr i =
            ("## " ++ i ^. introTitle) :
            "" :
            intersperse "" (i ^. introBody) ++
            "" :
            []

        notesStr :: [DocNote] -> [String]
        notesStr = concatMap noteStr

        noteStr :: DocNote -> [String]
        noteStr nt =
            ("#### " ++ nt ^. noteTitle) :
            "" :
            intersperse "" (nt ^. noteBody) ++
            "" :
            []


        authStr :: [DocAuthentication] -> [String]
        authStr [] = []
        authStr auths =
          let authIntros = mapped %~ view authIntro $ auths
              clientInfos = mapped %~ view authDataRequired $ auths
          in "#### Authentication":
              "":
              unlines authIntros :
              "":
              "Clients must supply the following data" :
              unlines clientInfos :
              "" :
              []

        capturesStr :: [DocCapture] -> [String]
        capturesStr [] = []
        capturesStr l =
          "#### Captures:" :
          "" :
          map captureStr l ++
          "" :
          []

        captureStr cap =
          "- *" ++ (cap ^. capSymbol) ++ "*: " ++ (cap ^. capDesc)

        headersStr :: [Text] -> [String]
        headersStr [] = []
        headersStr l = [""] ++ map headerStr l ++ [""]

          where headerStr hname = "- This endpoint is sensitive to the value of the **"
                               ++ unpack hname ++ "** HTTP header."

        paramsStr :: HTTP.Method -> [DocQueryParam] -> [String]
        paramsStr _ [] = []
        paramsStr m l =
          ("#### " ++ cs m ++ " Parameters:") :
          "" :
          map (paramStr m) l ++
          "" :
          []

        paramStr m param = unlines $
          ("- " ++ param ^. paramName) :
          (if (not (null values) || param ^. paramKind /= Flag)
            then ["     - **Values**: *" ++ intercalate ", " values ++ "*"]
            else []) ++
          ("     - **Description**: " ++ param ^. paramDesc) :
          (if (param ^. paramKind == List)
            then ["     - This parameter is a **list**. All " ++ cs m ++ " parameters with the name "
                  ++ param ^. paramName ++ "[] will forward their values in a list to the handler."]
            else []) ++
          (if (param ^. paramKind == Flag)
            then ["     - This parameter is a **flag**. This means no value is expected to be associated to this parameter."]
            else []) ++
          []

          where values = param ^. paramValues

        rqbodyStr :: [M.MediaType] -> [(Text, M.MediaType, ByteString)]-> [String]
        rqbodyStr [] [] = []
        rqbodyStr types s =
            ["#### Request:", ""]
            <> formatTypes types
            <> concatMap formatBody s

        formatTypes [] = []
        formatTypes ts = ["- Supported content types are:", ""]
            <> map (\t -> "    - `" <> show t <> "`") ts
            <> [""]

        formatBody (t, m, b) =
          "- Example (" <> cs t <> "): `" <> cs (show m) <> "`" :
          contentStr m b

        markdownForType mime_type =
            case (M.mainType mime_type, M.subType mime_type) of
                ("text", "html") -> "html"
                ("application", "xml") -> "xml"
                ("application", "json") -> "javascript"
                ("application", "javascript") -> "javascript"
                ("text", "css") -> "css"
                (_, _) -> ""

        contentStr mime_type body =
          "" :
          "```" <> markdownForType mime_type :
          cs body :
          "```" :
          "" :
          []

        responseStr :: Response -> [String]
        responseStr resp =
          "#### Response:" :
          "" :
          ("- Status code " ++ show (resp ^. respStatus)) :
          ("- Headers: " ++ show (resp ^. respHeaders)) :
          "" :
          formatTypes (resp ^. respTypes) ++
          bodies

          where bodies = case resp ^. respBody of
                  []        -> ["- No response body\n"]
                  [("", t, r)] -> "- Response body as below." : contentStr t r
                  xs        ->
                    concatMap (\(ctx, t, r) -> ("- " <> T.unpack ctx) : contentStr t r) xs

-- * Instances

-- | The generated docs for @a ':<|>' b@ just appends the docs
--   for @a@ with the docs for @b@.
instance OVERLAPPABLE_
         (HasDocs a, HasDocs b)
      => HasDocs (a :<|> b) where

  docsFor Proxy (ep, action) = docsFor p1 (ep, action) <> docsFor p2 (ep, action)

    where p1 :: Proxy a
          p1 = Proxy

          p2 :: Proxy b
          p2 = Proxy

-- | The generated docs for @'EmptyAPI'@ are empty.
instance HasDocs EmptyAPI where
  docsFor Proxy _ _ = emptyAPI

-- | @"books" :> 'Capture' "isbn" Text@ will appear as
-- @/books/:isbn@ in the docs.
instance (KnownSymbol sym, ToCapture (Capture sym a), HasDocs api)
      => HasDocs (Capture sym a :> api) where

  docsFor Proxy (endpoint, action) =
    docsFor subApiP (endpoint', action')

    where subApiP = Proxy :: Proxy api
          captureP = Proxy :: Proxy (Capture sym a)

          action' = over captures (|> toCapture captureP) action
          endpoint' = over path (\p -> p ++ [":" ++ symbolVal symP]) endpoint
          symP = Proxy :: Proxy sym


-- | @"books" :> 'CaptureAll' "isbn" Text@ will appear as
-- @/books/:isbn@ in the docs.
instance (KnownSymbol sym, ToCapture (CaptureAll sym a), HasDocs sublayout)
      => HasDocs (CaptureAll sym a :> sublayout) where

  docsFor Proxy (endpoint, action) =
    docsFor sublayoutP (endpoint', action')

    where sublayoutP = Proxy :: Proxy sublayout
          captureP = Proxy :: Proxy (CaptureAll sym a)

          action' = over captures (|> toCapture captureP) action
          endpoint' = over path (\p -> p ++ [":" ++ symbolVal symP]) endpoint
          symP = Proxy :: Proxy sym


instance OVERLAPPABLE_
        (ToSample a, AllMimeRender (ct ': cts) a, KnownNat status
        , ReflectMethod method)
    => HasDocs (Verb method status (ct ': cts) a) where
  docsFor Proxy (endpoint, action) DocOptions{..} =
    single endpoint' action'

    where endpoint' = endpoint & method .~ method'
          action' = action & response.respBody .~ take _maxSamples (sampleByteStrings t p)
                           & response.respTypes .~ allMime t
                           & response.respStatus .~ status
          t = Proxy :: Proxy (ct ': cts)
          method' = reflectMethod (Proxy :: Proxy method)
          status = fromInteger $ natVal (Proxy :: Proxy status)
          p = Proxy :: Proxy a

instance OVERLAPPING_
        (ToSample a, AllMimeRender (ct ': cts) a, KnownNat status
        , ReflectMethod method, AllHeaderSamples ls, GetHeaders (HList ls))
    => HasDocs (Verb method status (ct ': cts) (Headers ls a)) where
  docsFor Proxy (endpoint, action) DocOptions{..} =
    single endpoint' action'

    where endpoint' = endpoint & method .~ method'
          action' = action & response.respBody .~ take _maxSamples (sampleByteStrings t p)
                           & response.respTypes .~ allMime t
                           & response.respStatus .~ status
                           & response.respHeaders .~ hdrs
          t = Proxy :: Proxy (ct ': cts)
          hdrs = allHeaderToSample (Proxy :: Proxy ls)
          method' = reflectMethod (Proxy :: Proxy method)
          status = fromInteger $ natVal (Proxy :: Proxy status)
          p = Proxy :: Proxy a

instance (KnownSymbol sym, HasDocs api)
      => HasDocs (Header sym a :> api) where
  docsFor Proxy (endpoint, action) =
    docsFor subApiP (endpoint, action')

    where subApiP = Proxy :: Proxy api
          action' = over headers (|> headername) action
          headername = T.pack $ symbolVal (Proxy :: Proxy sym)

instance (KnownSymbol sym, ToParam (QueryParam sym a), HasDocs api)
      => HasDocs (QueryParam sym a :> api) where

  docsFor Proxy (endpoint, action) =
    docsFor subApiP (endpoint, action')

    where subApiP = Proxy :: Proxy api
          paramP = Proxy :: Proxy (QueryParam sym a)
          action' = over params (|> toParam paramP) action

instance (KnownSymbol sym, ToParam (QueryParams sym a), HasDocs api)
      => HasDocs (QueryParams sym a :> api) where

  docsFor Proxy (endpoint, action) =
    docsFor subApiP (endpoint, action')

    where subApiP = Proxy :: Proxy api
          paramP = Proxy :: Proxy (QueryParams sym a)
          action' = over params (|> toParam paramP) action


instance (KnownSymbol sym, ToParam (QueryFlag sym), HasDocs api)
      => HasDocs (QueryFlag sym :> api) where

  docsFor Proxy (endpoint, action) =
    docsFor subApiP (endpoint, action')

    where subApiP = Proxy :: Proxy api
          paramP = Proxy :: Proxy (QueryFlag sym)
          action' = over params (|> toParam paramP) action


instance HasDocs Raw where
  docsFor _proxy (endpoint, action) _ =
    single endpoint action

-- TODO: We use 'AllMimeRender' here because we need to be able to show the
-- example data. However, there's no reason to believe that the instances of
-- 'AllMimeUnrender' and 'AllMimeRender' actually agree (or to suppose that
-- both are even defined) for any particular type.
instance (ToSample a, AllMimeRender (ct ': cts) a, HasDocs api)
      => HasDocs (ReqBody (ct ': cts) a :> api) where

  docsFor Proxy (endpoint, action) opts@DocOptions{..} =
    docsFor subApiP (endpoint, action') opts

    where subApiP = Proxy :: Proxy api
          action' :: Action
          action' = action & rqbody .~ take _maxSamples (sampleByteStrings t p)
                           & rqtypes .~ allMime t
          t = Proxy :: Proxy (ct ': cts)
          p = Proxy :: Proxy a

instance (KnownSymbol path, HasDocs api) => HasDocs (path :> api) where

  docsFor Proxy (endpoint, action) =
    docsFor subApiP (endpoint', action)

    where subApiP = Proxy :: Proxy api
          endpoint' = endpoint & path <>~ [symbolVal pa]
          pa = Proxy :: Proxy path

instance HasDocs api => HasDocs (RemoteHost :> api) where
  docsFor Proxy ep =
    docsFor (Proxy :: Proxy api) ep

instance HasDocs api => HasDocs (IsSecure :> api) where
  docsFor Proxy ep =
    docsFor (Proxy :: Proxy api) ep

instance HasDocs api => HasDocs (HttpVersion :> api) where
  docsFor Proxy ep =
    docsFor (Proxy :: Proxy api) ep

instance HasDocs api => HasDocs (Vault :> api) where
  docsFor Proxy ep =
    docsFor (Proxy :: Proxy api) ep

instance HasDocs api => HasDocs (WithNamedContext name context api) where
  docsFor Proxy = docsFor (Proxy :: Proxy api)

instance (ToAuthInfo (BasicAuth realm usr), HasDocs api) => HasDocs (BasicAuth realm usr :> api) where
  docsFor Proxy (endpoint, action) =
    docsFor (Proxy :: Proxy api) (endpoint, action')
      where
        authProxy = Proxy :: Proxy (BasicAuth realm usr)
        action' = over authInfo (|> toAuthInfo authProxy) action

-- ToSample instances for simple types
instance ToSample NoContent
instance ToSample Bool
instance ToSample Ordering

-- polymorphic ToSample instances
instance (ToSample a, ToSample b) => ToSample (a, b)
instance (ToSample a, ToSample b, ToSample c) => ToSample (a, b, c)
instance (ToSample a, ToSample b, ToSample c, ToSample d) => ToSample (a, b, c, d)
instance (ToSample a, ToSample b, ToSample c, ToSample d, ToSample e) => ToSample (a, b, c, d, e)
instance (ToSample a, ToSample b, ToSample c, ToSample d, ToSample e, ToSample f) => ToSample (a, b, c, d, e, f)
instance (ToSample a, ToSample b, ToSample c, ToSample d, ToSample e, ToSample f, ToSample g) => ToSample (a, b, c, d, e, f, g)

instance ToSample a => ToSample (Maybe a)
instance (ToSample a, ToSample b) => ToSample (Either a b)
instance ToSample a => ToSample [a]

-- ToSample instances for Control.Applicative types
instance ToSample a => ToSample (Const a b)
instance ToSample a => ToSample (ZipList a)

-- ToSample instances for Data.Monoid newtypes
instance ToSample All
instance ToSample Any
instance ToSample a => ToSample (Sum a)
instance ToSample a => ToSample (Product a)
instance ToSample a => ToSample (First a)
instance ToSample a => ToSample (Last a)
instance ToSample a => ToSample (Dual a)<|MERGE_RESOLUTION|>--- conflicted
+++ resolved
@@ -264,13 +264,8 @@
 Action a c h p n m ts body resp `combineAction` Action a' c' h' p' n' m' _ _ _ =
         Action (a <> a') (c <> c') (h <> h') (p <> p') (n <> n') (m <> m') ts body resp
 
-<<<<<<< HEAD
--- Default 'Action'. Has no 'captures', no query 'params', expects
+-- | Default 'Action'. Has no 'captures', no query 'params', expects
 -- no request body ('rqbody') and the typical response is 'defResponse'.
-=======
--- | Default 'Action'. Has no 'captures', no GET 'params', expects no
--- request body ('rqbody') and the typical response is 'defResponse'.
->>>>>>> 53b35271
 --
 -- Tweakable with lenses.
 --
